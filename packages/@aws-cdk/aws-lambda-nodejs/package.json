{
  "name": "@aws-cdk/aws-lambda-nodejs",
  "version": "1.25.0",
  "description": "CDK Constructs for AWS Lambda in Node.js",
  "main": "lib/index.js",
  "types": "lib/index.d.ts",
  "jsii": {
    "outdir": "dist",
    "targets": {
      "java": {
        "package": "software.amazon.awscdk.services.lambda.nodejs",
        "maven": {
          "groupId": "software.amazon.awscdk",
          "artifactId": "lambda-nodejs"
        }
      },
      "dotnet": {
        "namespace": "Amazon.CDK.AWS.Lambda.Nodejs",
        "packageId": "Amazon.CDK.AWS.Lambda.Nodejs",
        "signAssembly": true,
        "assemblyOriginatorKeyFile": "../../key.snk",
        "iconUrl": "https://raw.githubusercontent.com/aws/aws-cdk/master/logo/default-256-dark.png"
      },
      "python": {
        "distName": "aws-cdk.aws-lambda-nodejs",
        "module": "aws_cdk.aws_lambda_nodejs"
      }
    }
  },
  "repository": {
    "type": "git",
    "url": "https://github.com/aws/aws-cdk.git",
    "directory": "packages/@aws-cdk/aws-lambda-nodejs"
  },
  "scripts": {
    "build": "cdk-build",
    "watch": "cdk-watch",
    "lint": "cdk-lint",
    "test": "cdk-test",
    "integ": "cdk-integ",
    "pkglint": "pkglint -f",
    "package": "cdk-package",
    "awslint": "cdk-awslint",
    "cfn2ts": "cfn2ts",
    "build+test+package": "npm run build+test && npm run package",
    "build+test": "npm run build && npm test",
    "compat": "cdk-compat"
  },
  "cdk-build": {
    "eslint": {
      "ignore-pattern": [
        "test/function.test.handler2.js",
        "test/integ-handlers/js-handler.js"
      ]
    }
  },
  "keywords": [
    "aws",
    "cdk",
    "constructs",
    "lambda"
  ],
  "author": {
    "name": "Amazon Web Services",
    "url": "https://aws.amazon.com",
    "organization": true
  },
  "jest": {
    "moduleFileExtensions": [
      "js"
    ],
    "coverageThreshold": {
      "global": {
        "branches": 60,
        "statements": 80
      }
    },
    "collectCoverage": true,
    "coverageReporters": [
      "lcov",
      "html",
      "text-summary"
    ]
  },
  "license": "Apache-2.0",
  "devDependencies": {
    "@aws-cdk/assert": "1.25.0",
    "cdk-build-tools": "1.25.0",
    "cdk-integ-tools": "1.25.0",
    "fs-extra": "^8.1.0",
<<<<<<< HEAD
    "parcel-bundler": "^1.12.4",
    "pkglint": "1.24.0"
  },
  "dependencies": {
    "@aws-cdk/aws-lambda": "1.24.0",
    "@aws-cdk/core": "1.24.0"
=======
    "pkglint": "1.25.0"
  },
  "dependencies": {
    "@aws-cdk/aws-lambda": "1.25.0",
    "@aws-cdk/core": "1.25.0",
    "parcel-bundler": "^1.12.4"
>>>>>>> 5ced526d
  },
  "homepage": "https://github.com/aws/aws-cdk",
  "peerDependencies": {
    "@aws-cdk/aws-lambda": "1.25.0",
    "@aws-cdk/core": "1.25.0"
  },
  "engines": {
    "node": ">= 10.3.0"
  },
  "stability": "experimental"
}<|MERGE_RESOLUTION|>--- conflicted
+++ resolved
@@ -88,21 +88,12 @@
     "cdk-build-tools": "1.25.0",
     "cdk-integ-tools": "1.25.0",
     "fs-extra": "^8.1.0",
-<<<<<<< HEAD
     "parcel-bundler": "^1.12.4",
-    "pkglint": "1.24.0"
-  },
-  "dependencies": {
-    "@aws-cdk/aws-lambda": "1.24.0",
-    "@aws-cdk/core": "1.24.0"
-=======
     "pkglint": "1.25.0"
   },
   "dependencies": {
     "@aws-cdk/aws-lambda": "1.25.0",
-    "@aws-cdk/core": "1.25.0",
-    "parcel-bundler": "^1.12.4"
->>>>>>> 5ced526d
+    "@aws-cdk/core": "1.25.0"
   },
   "homepage": "https://github.com/aws/aws-cdk",
   "peerDependencies": {
