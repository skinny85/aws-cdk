--- conflicted
+++ resolved
@@ -7,14 +7,7 @@
 
 // keep this import separate from other imports to reduce chance for merge conflicts with v2-main
 // eslint-disable-next-line
-<<<<<<< HEAD
 import { FingerprintOptions, FollowMode, IAsset } from '@aws-cdk/assets';
-// keep this import separate from other imports to reduce chance for merge conflicts with v2-main
-// eslint-disable-next-line no-duplicate-imports, import/order
-import { Construct as CoreConstruct } from '@aws-cdk/core';
-=======
-import { FingerprintOptions, IAsset, Staging } from '@aws-cdk/assets';
->>>>>>> 2819b32e
 
 /**
  * Options for DockerImageAsset
